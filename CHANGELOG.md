--- conflicted
+++ resolved
@@ -1,10 +1,8 @@
-<<<<<<< HEAD
 *   Fix railtie logic that adds Active Job serialization support.
-=======
+
 ## Active Resource 5.1.1 (May 5, 2020) ##
 
 *   Properly encode ID parameters to avoid possible information leak [CVE-2020-8151]
->>>>>>> f58dc932
 
 ## Active Resource 5.1.0 (Nov 2, 2018) ##
 
