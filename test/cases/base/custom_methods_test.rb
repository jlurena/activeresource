require 'abstract_unit'
require 'fixtures/person'
require 'fixtures/street_address'
require 'active_support/core_ext/hash/conversions'

class CustomMethodsTest < ActiveSupport::TestCase
  def setup
    @matz  = { :person => { :id => 1, :name => 'Matz' } }.to_json
    @matz_deep  = { :person => { :id => 1, :name => 'Matz', :other => 'other' } }.to_json
    @matz_array = { :people => [{ :person => { :id => 1, :name => 'Matz' } }] }.to_json
    @ryan  = { :person => { :name => 'Ryan' } }.to_json
    @addy  = { :address => { :id => 1, :street => '12345 Street' } }.to_json
    @addy_deep  = { :address => { :id => 1, :street => '12345 Street', :zip => "27519" } }.to_json
<<<<<<< HEAD
    @active = [{ id: 5, name: "Bob" }].to_json
=======
>>>>>>> 383f3b8d

    ActiveResource::HttpMock.respond_to do |mock|
      mock.get    "/people/1.json",        {}, @matz
      mock.get    "/people/1/shallow.json", {}, @matz
      mock.get    "/people/1/deep.json", {}, @matz_deep
      mock.get    "/people/retrieve.json?name=Matz", {}, @matz_array
      mock.get    "/people/managers.json", {}, @matz_array
      mock.post   "/people/hire.json?name=Matz", {}, nil, 201
      mock.put    "/people/1/promote.json?position=Manager", {}, nil, 204
      mock.put    "/people/promote.json?name=Matz", {}, nil, 204, {}
      mock.put    "/people/sort.json?by=name", {}, nil, 204
      mock.delete "/people/deactivate.json?name=Matz", {}, nil, 200
      mock.delete "/people/1/deactivate.json", {}, nil, 200
      mock.post   "/people/new/register.json",      {}, @ryan, 201, 'Location' => '/people/5.json'
      mock.post   "/people/1/register.json", {}, @matz, 201
      mock.get    "/people/1/addresses/1.json", {}, @addy
      mock.get    "/people/1/addresses/1/deep.json", {}, @addy_deep
      mock.put    "/people/1/addresses/1/normalize_phone.json?locale=US", {}, nil, 204
      mock.put    "/people/1/addresses/sort.json?by=name", {}, nil, 204
      mock.post   "/people/1/addresses/new/link.json", {}, { :address => { :street => '12345 Street' } }.to_json, 201, 'Location' => '/people/1/addresses/2.json'
    end

    Person.user = nil
    Person.password = nil
  end

  def teardown
    ActiveResource::HttpMock.reset!
  end

  def test_custom_collection_method
    # GET
    assert_equal([{ "id" => 1, "name" => 'Matz' }], Person.get(:retrieve, :name => 'Matz'))

    # POST
    assert_equal(ActiveResource::Response.new("", 201, {}), Person.post(:hire, :name => 'Matz'))

    # PUT
    assert_equal ActiveResource::Response.new("", 204, {}),
                   Person.put(:promote, {:name => 'Matz'}, 'atestbody')
    assert_equal ActiveResource::Response.new("", 204, {}), Person.put(:sort, :by => 'name')

    # DELETE
    Person.delete :deactivate, :name => 'Matz'

    # Nested resource
    assert_equal ActiveResource::Response.new("", 204, {}), StreetAddress.put(:sort, :person_id => 1, :by => 'name')
  end

  def test_custom_element_method
    # Test GET against an element URL
    assert_equal Person.find(1).get(:shallow), {"id" => 1, "name" => 'Matz'}
    assert_equal Person.find(1).get(:deep), {"id" => 1, "name" => 'Matz', "other" => 'other'}

    # Test PUT against an element URL
    assert_equal ActiveResource::Response.new("", 204, {}), Person.find(1).put(:promote, {:position => 'Manager'}, 'body')

    # Test DELETE against an element URL
    assert_equal ActiveResource::Response.new("", 200, {}), Person.find(1).delete(:deactivate)

    # With nested resources
    assert_equal StreetAddress.find(1, :params => { :person_id => 1 }).get(:deep),
                  { "id" => 1, "street" => '12345 Street', "zip" => "27519" }
    assert_equal ActiveResource::Response.new("", 204, {}),
                   StreetAddress.find(1, :params => { :person_id => 1 }).put(:normalize_phone, :locale => 'US')
  end

  def test_custom_new_element_method
    # Test POST against a new element URL
    ryan = Person.new(:name => 'Ryan')
    assert_equal ActiveResource::Response.new(@ryan, 201, { 'Location' => '/people/5.json' }), ryan.post(:register)
    expected_request = ActiveResource::Request.new(:post, '/people/new/register.json', @ryan)
    assert_equal expected_request.body, ActiveResource::HttpMock.requests.first.body

    # Test POST against a nested collection URL
    addy = StreetAddress.new(:street => '123 Test Dr.', :person_id => 1)
    assert_equal ActiveResource::Response.new({ :address => { :street => '12345 Street' } }.to_json,
                   201, { 'Location' => '/people/1/addresses/2.json' }),
                 addy.post(:link)

    matz = Person.find(1)
    assert_equal ActiveResource::Response.new(@matz, 201), matz.post(:register)
  end

  def test_find_custom_resources
    assert_equal 'Matz', Person.find(:all, :from => :managers).first.name
  end

  def test_paths_with_format
    path_with_format = "/people/active.json"

    ActiveResource::HttpMock.respond_to do |mock|
      mock.get      path_with_format, {}, @matz
      mock.post     path_with_format, {}, nil
      mock.patch    path_with_format, {}, nil
      mock.delete   path_with_format, {}, nil
      mock.put      path_with_format, {}, nil
    end

    [:get, :post, :delete, :patch, :put].each_with_index do |method, index|
      Person.send(method, :active)
      expected_request = ActiveResource::Request.new(method, path_with_format)
      assert_equal expected_request.path, ActiveResource::HttpMock.requests[index].path
      assert_equal expected_request.method, ActiveResource::HttpMock.requests[index].method
    end
  end

  def test_paths_without_format
    ActiveResource::Base.include_format_in_path = false
    path_without_format = "/people/active"

    ActiveResource::HttpMock.respond_to do |mock|
      mock.get      path_without_format, {}, @matz
      mock.post     path_without_format, {}, nil
      mock.patch    path_without_format, {}, nil
      mock.delete   path_without_format, {}, nil
      mock.put      path_without_format, {}, nil
    end

    [:get, :post, :delete, :patch, :put].each_with_index do |method, index|
      Person.send(method, :active)
      expected_request = ActiveResource::Request.new(method, path_without_format)
      assert_equal expected_request.path, ActiveResource::HttpMock.requests[index].path
      assert_equal expected_request.method, ActiveResource::HttpMock.requests[index].method
    end
  ensure
    ActiveResource::Base.include_format_in_path = true
  end
end<|MERGE_RESOLUTION|>--- conflicted
+++ resolved
@@ -11,10 +11,6 @@
     @ryan  = { :person => { :name => 'Ryan' } }.to_json
     @addy  = { :address => { :id => 1, :street => '12345 Street' } }.to_json
     @addy_deep  = { :address => { :id => 1, :street => '12345 Street', :zip => "27519" } }.to_json
-<<<<<<< HEAD
-    @active = [{ id: 5, name: "Bob" }].to_json
-=======
->>>>>>> 383f3b8d
 
     ActiveResource::HttpMock.respond_to do |mock|
       mock.get    "/people/1.json",        {}, @matz
